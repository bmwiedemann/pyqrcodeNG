--- conflicted
+++ resolved
@@ -6,12 +6,10 @@
 
 import io
 import itertools
-<<<<<<< HEAD
 try:
     import png
 except ImportError:
     from . import png
-=======
 from . import tables
 _PY2 = False
 try:
@@ -19,7 +17,6 @@
     _PY2 = True
 except NameError:
     pass
->>>>>>> cfdbff40
 
 
 class QRCodeBuilder:

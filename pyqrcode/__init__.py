# -*- coding: utf-8 -*-
# Copyright (c) 2013, Michael Nooner
# All rights reserved.

# Redistribution and use in source and binary forms, with or without
# modification, are permitted provided that the following conditions are met:
#     * Redistributions of source code must retain the above copyright
#       notice, this list of conditions and the following disclaimer.
#     * Redistributions in binary form must reproduce the above copyright
#       notice, this list of conditions and the following disclaimer in the
#       documentation and/or other materials provided with the distribution.
#     * Neither the name of the copyright holder nor the names of its 
#       contributors may be used to endorse or promote products derived from
#       this software without specific prior written permission

# THIS SOFTWARE IS PROVIDED BY THE COPYRIGHT HOLDERS AND CONTRIBUTORS "AS IS"
# AND ANY EXPRESS OR IMPLIED WARRANTIES, INCLUDING, BUT NOT LIMITED TO, THE
# IMPLIED WARRANTIES OF MERCHANTABILITY AND FITNESS FOR A PARTICULAR PURPOSE
# ARE DISCLAIMED. IN NO EVENT SHALL <COPYRIGHT HOLDER> BE LIABLE FOR ANY
# DIRECT, INDIRECT, INCIDENTAL, SPECIAL, EXEMPLARY, OR CONSEQUENTIAL DAMAGES
# (INCLUDING, BUT NOT LIMITED TO, PROCUREMENT OF SUBSTITUTE GOODS OR SERVICES;
# LOSS OF USE, DATA, OR PROFITS; OR BUSINESS INTERRUPTION) HOWEVER CAUSED AND
# ON ANY THEORY OF LIABILITY, WHETHER IN CONTRACT, STRICT LIABILITY, OR TORT
# (INCLUDING NEGLIGENCE OR OTHERWISE) ARISING IN ANY WAY OUT OF THE USE OF THIS
# SOFTWARE, EVEN IF ADVISED OF THE POSSIBILITY OF SUCH DAMAGE.
"""This module is used to create QR Codes. It is designed to be as simple and
as possible. It does this by using sane defaults and autodetection to make
creating a QR Code very simple.

It is recommended that you use the :func:`pyqrcode.create` function to build the
QRCode object. This results in cleaner looking code.

Examples:
        >>> import pyqrcode
        >>> import sys
        >>> url = pyqrcode.create('http://uca.edu')
        >>> url.svg(sys.stdout, scale=1)
        >>> url.svg('uca.svg', scale=4)
        >>> number = pyqrcode.create(123456789012345)
        >>> number.png('big-number.png')
"""

#Imports required for 2.7 support
from __future__ import absolute_import, division, print_function, with_statement, unicode_literals

import pyqrcode.tables
import pyqrcode.builder as builder

try:
    str = unicode  # Python 2
except NameError:
    pass

def create(content, error='H', version=None, mode=None, encoding=None):
    """When creating a QR code only the content to be encoded is required,
    all the other properties of the code will be guessed based on the
    contents given. This function will return a :class:`QRCode` object.

    Unless you are familiar with QR code's inner workings
    it is recommended that you just specify the *content* and nothing else.
    However, there are cases where you may want to specify the various
    properties of the created code manually, this is what the other
    parameters do. Below, you will find a lengthy explanation of what
    each parameter is for. Note, the parameter names and values are taken
    directly from the standards. You may need to familiarize yourself
    with the terminology of QR codes for the names and their values to
    make sense.

    The *error* parameter sets the error correction level of the code. There
    are four levels defined by the standard. The first is level 'L' which
    allows for 7% of the code to be corrected. Second, is level 'M' which
    allows for 15% of the code to be corrected. Next, is level 'Q' which
    is the most common choice for error correction, it allow 25% of the
    code to be corrected. Finally, there is the highest level 'H' which
    allows for 30% of the code to be corrected. There are several ways to
    specify this parameter, you can use an upper or lower case letter,
    a float corresponding to the percentage of correction, or a string
    containing the percentage. See tables.modes for all the possible
    values. By default this parameter is set to 'H' which is the highest
    possible error correction, but it has the smallest available data
    capacity.

    The *version* parameter specifies the size and data capacity of the
    code. Versions are any integer between 1 and 40. Where version 1 is
    the smallest QR code, and version 40 is the largest. If this parameter
    is left unspecified, then the contents and error correction level will
    be used to guess the smallest possible QR code version that the
    content will fit inside of. You may want to specify this parameter
    for consistency when generating several QR codes with varying amounts
    of data. That way all of the generated codes would have the same size.

    The *mode* parameter specifies how the contents will be encoded. By
    default, the best possible encoding for the contents is guessed. There
    are four possible encoding methods. First, is 'numeric' which is
    used to encode integer numbers. Next, is 'alphanumeric' which is
    used to encode some ASCII characters. This mode uses only a limited
    set of characters. Most problematic is that it can only use upper case
    English characters, consequently, the content parameter will be
    subjected to str.upper() before encoding. See tables.ascii_codes for
    a complete list of available characters. We then have 'binary' encoding
    which just encodes the bytes directly into the QR code (this encoding
    is the least efficient). Finally, there is 'kanji'  encoding (i.e.
    Japanese characters), this encoding is unimplemented at this time.

    The *encoding* parameter specifies how the content will be interpreted.
    This parameter only matters if the *content* is a string, unicode, or
    byte array type. This parameter must be a valid encoding string. It will
    be passed the *content*'s encode/decode methods.
    """
    return QRCode(content, error, version, mode, encoding)

class QRCode:
    """This class represents a QR code. To use this class simply give the
    constructor a string representing the data to be encoded, it will then
    build a code in memory. You can then save it in various formats. Note,
    codes can be written out as PNG files but this requires the PyPNG module.
    You can find the PyPNG module at http://packages.python.org/pypng/.

    Examples:
        >>> from pyqrcode import QRCode
        >>> import sys
        >>> url = QRCode('http://uca.edu')
        >>> url.svg(sys.stdout, scale=1)
        >>> url.svg('uca.svg', scale=4)
        >>> number = QRCode(123456789012345)
        >>> number.png('big-number.png')

    .. note::
        For what all of the parameters do, see the :func:`pyqrcode.create`
        function.
    """
    def __init__(self, content, error='H', version=None, mode=None,
                 encoding=None):

        #Guess the mode of the code, this will also be used for
        #error checking
        guessed_content_type = self._detect_content_type(content)

        #Store the encoding for use later
        if encoding is None:
            if guessed_content_type != 'kanji':
                encoding = 'utf-8'
            else:
                encoding = 'shiftjis'

        self.encoding = encoding
        
        if version is not None:
            if 1 <= version <= 40:
                self.version = version
            else:
                raise ValueError("Illegal version {0}, version must be between "
                                 "1 and 40.".format(version))

        #Decode a 'byte array' contents into a string format
        if isinstance(content, bytes):
            self.data = content.decode(encoding)

        #Encode a string an encoding
        elif hasattr(content, 'encode'):
            #Try encoding using the given value
            if encoding is not None:
                self.data = content.encode(encoding)
            else:
                # Try to use standard-conforming encoding
                try:
                    self.data = content.encode('iso-8859-1')
                    self.encoding = 'iso-8859-1'
                except UnicodeError:
                    self.data = content.encode('utf-8')
                    self.encoding = 'utf-8'

        #The contents are not a byte array or string, so
        #try naively converting to a string representation.
        else:
<<<<<<< HEAD
            self.data = str(content)  # str == unicode in Py2 (see file header)
=======
            self.data = str(content)  # str == unicode in Py 2.x, see file head
>>>>>>> f7240a9c

        #Force a passed in mode to be lowercase
        if hasattr(mode, 'lower'):
            mode = mode.lower()

        #Check that the mode parameter is compatible with the contents
        if mode is None:
            #Use the guessed mode
            self.mode = guessed_content_type
            self.mode_num = tables.modes[self.mode]
        elif mode not in tables.modes.keys():
            #Unknown mode
            raise ValueError('{0} is not a valid mode.'.format(mode))
        elif guessed_content_type == 'binary' and \
             tables.modes[mode] != tables.modes['binary']:
            #Binary is only guessed as a last resort, if the
            #passed in mode is not binary the data won't encode
            raise ValueError('The content provided cannot be encoded with '
                             'the mode {}, it can only be encoded as '
                             'binary.'.format(mode))
        elif tables.modes[mode] == tables.modes['numeric'] and \
             guessed_content_type != 'numeric':
            #If numeric encoding is requested make sure the data can
            #be encoded in that format
            raise ValueError('The content cannot be encoded as numeric.')
        elif tables.modes[mode] == tables.modes['kanji'] and \
             guessed_content_type != 'kanji':
            raise ValueError('The content cannot be encoded as kanji.')
        else:
            #The data should encode with the passed in mode
            self.mode = mode
            self.mode_num = tables.modes[self.mode]

        #Check that the user passed in a valid error level
        if error in tables.error_level.keys():
            self.error = tables.error_level[error]
        else:
            raise ValueError('{0} is not a valid error '
                             'level.'.format(error))

        #Guess the "best" version
        self.version = self._pick_best_fit(self.data)

        #If the user supplied a version, then check that it has
        #sufficient data capacity for the contents passed in
        if version:
            if version >= self.version:
                self.version = version
            else:
                raise ValueError('The data will not fit inside a version {} '
                                 'code with the given encoding and error '
                                 'level (the code must be at least a '
                                 'version {}).'.format(version, self.version))

        #Build the QR code
        self.builder = builder.QRCodeBuilder(data=self.data,
                                             version=self.version,
                                             mode=self.mode,
                                             error=self.error)

        #Save the code for easier reference
        self.code = self.builder.code

    def __str__(self):
        return repr(self)

    def __unicode__(self):
        return self.__repr__()

    def __repr__(self):
        return "QRCode(content={0}, error='{1}', version={2}, mode='{3}')" \
                .format(repr(self.data), self.error, self.version, self.mode)

    def _detect_content_type(self, content):
        """This method tries to auto-detect the type of the data. It first
        tries to see if the data is a valid integer, in which case it returns
        numeric. Next, it tests the data to see if it is 'alphanumeric.' QR
        Codes use a special table with very limited range of ASCII characters.
        The code's data is tested to make sure it fits inside this limited
        range. If all else fails, the data is determined to be of type
        'binary.'

        Note, encoding ECI is not yet implemented.
        """
        def two_bytes(c):
            """Output two byte character code as a single integer."""
            def next_byte(b):
                """Make sure that character code is an int. Python 2 and
                3 compatibility.
                """
                if not isinstance(b, int):
                    return ord(b)
                else:
                    return b

            #Go through the data by looping to every other character
            for i in range(0, len(c), 2):
                yield (next_byte(c[i]) << 8) | next_byte(c[i+1])

        #See if the data is a number
        try:
            if str(content).isdigit():
                return 'numeric'
        except (TypeError, UnicodeError):
            pass

        #See if that data is alphanumeric based on the standards
        #special ASCII table
        valid_characters = ''.join(tables.ascii_codes.keys())
        
        #Force the characters into a byte array
        valid_characters = valid_characters.encode('ASCII')

        try:
            if isinstance(content, bytes):
                c = content.decode('ASCII')
            else:
                c = str(content).encode('ASCII')

            if all(map(lambda x: x in valid_characters, c)):
                return 'alphanumeric'

        #This occurs if the content does not contain ASCII characters.
        #Since the whole point of the if statement is to look for ACII
        #characters, the resulting mode should not be alphanumeric.
        #Hence, this is not an error.
        except TypeError:
            pass
        except UnicodeError:
            pass

        try:
            if isinstance(content, bytes):
                c = content.decode('shiftjis')
            else:
                c = content.encode('shiftjis')
            
            #All kanji characters must be two bytes long, make sure the
            #string length is not odd.
            if len(c) % 2 != 0:
                return 'binary'

            #Make sure the characters are actually in range.
            for asint in two_bytes(c):
                #Shift the two byte value as indicated by the standard
                if not (0x8140 <= asint <= 0x9FFC or
                        0xE040 <= asint <= 0xEBBF):
                    return 'binary'

            return 'kanji'

        except UnicodeError:
            #This occurs if the content does not contain Shift JIS kanji
            #characters. Hence, the resulting mode should not be kanji.
            #This is not an error.
            pass

        #All of the other attempts failed. The content can only be binary.
        return 'binary'

    def _pick_best_fit(self, content):
        """This method return the smallest possible QR code version number
        that will fit the specified data with the given error level.
        """
        for version in range(1,41):
            #Get the maximum possible capacity
            capacity = tables.data_capacity[version][self.error][self.mode_num]

            #Check the capacity
            if capacity >= len(content):
                return version

        raise ValueError('The data will not fit in any QR code version '
                         'with the given encoding and error level.')

    def get_png_size(self, scale=1, quiet_zone=4):
        """This is method helps users determine what *scale* to use when
        creating a PNG of this QR code. It is meant mostly to be used in the
        console to help the user determine the pixel size of the code
        using various scales.

        This method will return an integer representing the width and height of
        the QR code in pixels, as if it was drawn using the given *scale*.
        Because QR codes are square, the number represents both the width
        and height dimensions.

        The *quiet_zone* parameter sets how wide the quiet zone around the code
        should be. According to the standard this should be 4 modules. It is
        left settable because such a wide quiet zone is unnecessary in many
        applications where the QR code is not being printed.

        Example:
            >>> code = pyqrcode.QRCode("I don't like spam!")
            >>> print(code.get_png_size(1))
            31
            >>> print(code.get_png_size(5))
            155
        """
        return builder._get_png_size(self.version, scale, quiet_zone)

    def show(self, wait=1.2, scale=10, module_color=(0, 0, 0, 255),
            background=(255, 255, 255, 255), quiet_zone=4):
        """Displays this QR code.

        This method is mainly intended for debugging purposes.

        This method saves the output of the `png` method (with a default
        scaling factor of 10) to a temporary file and opens it with the
        standard PNG viewer application or within the standard webbrowser. The
        temporary file is deleted afterwards.

        If this method does not show any result, try to increase the `wait`
        parameter. This parameter specifies the time in seconds to wait till
        the temporary file is deleted. Note, that this method does not return
        until the provided amount of seconds (default: 1.2) has passed.

        The other parameters are simply passed on to the `png` method.
        """
        import os
        import time
        import tempfile
        import webbrowser
        try:  # Python 2
            from urlparse import urljoin
            from urllib import pathname2url
        except ImportError:  # Python 3
            from urllib.parse import urljoin
            from urllib.request import pathname2url

        f = tempfile.NamedTemporaryFile('wb', suffix='.png', delete=False)
        self.png(f, scale=scale, module_color=module_color,
                 background=background, quiet_zone=quiet_zone)
        f.close()
        webbrowser.open_new_tab(urljoin('file:', pathname2url(f.name)))
        time.sleep(wait)
        os.unlink(f.name)

    def png(self, file, scale=1, module_color=(0, 0, 0, 255),
            background=(255, 255, 255, 255), quiet_zone=4):
        """This method writes the QR code out as an PNG image. The resulting
        PNG has a bit depth of 1. The file parameter is used to specify where
        to write the image to. It can either be an writable stream or a
        file path.

        .. note::
            This method depends on the pypng module to actually create the
            PNG file.

        This method will write the given *file* out as a PNG file. The file
        can be either a string file path, or a writable stream. The file
        will not be automatically closed if a stream is given.

        The *scale* parameter sets how large to draw a single module. By
        default one pixel is used to draw a single module. This may make the
        code too small to be read efficiently. Increasing the scale will make
        the code larger. Only integer scales are usable. This method will
        attempt to coerce the parameter into an integer (e.g. 2.5 will become 2,
        and '3' will become 3).

        The *module_color* parameter sets what color to use for the encoded
        modules (the black part on most QR codes). The *background* parameter
        sets what color to use for the background (the white part on most
        QR codes). If either parameter is set, then both must be
        set or a ValueError is raised. Colors should be specified as either
        a list or a tuple of length 3 or 4. The components of the list must
        be integers between 0 and 255. The first three member give the RGB
        color. The fourth member gives the alpha component, where 0 is
        transparent and 255 is opaque. Note, many color
        combinations are unreadable by scanners, so be judicious.

        The *quiet_zone* parameter sets how wide the quiet zone around the code
        should be. According to the standard this should be 4 modules. It is
        left settable because such a wide quiet zone is unnecessary in many
        applications where the QR code is not being printed.

        Example:
            >>> code = pyqrcode.create('Are you suggesting coconuts migrate?')
            >>> code.png('swallow.png', scale=5)
            >>> code.png('swallow.png', scale=5,
                         module_color=(0x66, 0x33, 0x0),      #Dark brown
                         background=(0xff, 0xff, 0xff, 0x88)) #50% transparent white
        """
        builder._png(self.code, self.version, file, scale,
                     module_color, background, quiet_zone)

    def svg(self, file, scale=1, module_color='#000', background=None,
            quiet_zone=4, xmldecl=True, svgns=True, title=None,
            svgclass='pyqrcode', lineclass='pyqrline', omithw=False,
            debug=False):
        """This method writes the QR code out as an SVG document. The
        code is drawn by drawing only the modules corresponding to a 1. They
        are drawn using a line, such that contiguous modules in a row
        are drawn with a single line.

        The *file* parameter is used to specify where to write the document
        to. It can either be a writable stream or a file path.
        The *scale* parameter sets how large to draw
        a single module. By default one pixel is used to draw a single
        module. This may make the code too small to be read efficiently.
        Increasing the scale will make the code larger. Unlike the png() method,
        this method will accept fractional scales (e.g. 2.5).

        Note, three things are done to make the code more appropriate for
        embedding in a HTML document. The "white" part of the code is actually
        transparent. The code itself has a class given by *svgclass* parameter. 
        The path making up the QR code uses the class set using the *lineclass*.
        These should make the code easier to style using CSS.

        By default the output of this function is a complete SVG document. If
        only the code itself is desired, set the *xmldecl* to false. This will
        result in a fragment that contains only the "drawn" portion of the code.
        Likewise, you can set the *title* of the document. The SVG name space
        attribute can be suppressed by setting *svgns* to False.

        When True the *omithw* indicates if width and height attributes should
        be omitted. If these attributes are omitted, a ``viewBox`` attribute
        will be added to the document.

        You can also set the colors directly using the *module_color* and
        *background* parameters. The *module_color* parameter sets what color to
        use for the data modules (the black part on most QR codes). The
        *background* parameter sets what color to use for the background (the
        white part on most QR codes). The parameters can be set to any valid
        SVG or HTML color. If the background is set to None, then no background
        will be drawn, i.e. the background will be transparent. Note, many color
        combinations are unreadable by scanners, so be careful.

        The *quiet_zone* parameter sets how wide the quiet zone around the code
        should be. According to the standard this should be 4 modules. It is
        left settable because such a wide quiet zone is unnecessary in many
        applications where the QR code is not being printed.
        
        Example:
            >>> code = pyqrcode.create('Hello. Uhh, can we have your liver?')
            >>> code.svg('live-organ-transplants.svg', 3.6)
            >>> code.svg('live-organ-transplants.svg', scale=4,
                         module_color='brown', background='0xFFFFFF')
        """
        builder._svg(self.code, self.version, file, scale=scale, 
                     module_color=module_color, background=background,
                     quiet_zone=quiet_zone, xmldecl=xmldecl, svgns=svgns, 
                     title=title, svgclass=svgclass, lineclass=lineclass,
                     omithw=omithw, debug=debug)

    def eps(self, file, scale=1, module_color=(0, 0, 0),
            background=None, quiet_zone=4):
        """This method writes the QR code out as an EPS document. The
        code is drawn by only writing the data modules corresponding to a 1.
        They are drawn using a line, such that contiguous modules in a row
        are drawn with a single line.

        The *file* parameter is used to specify where to write the document
        to. It can either be a writable (text) stream or a file path.

        The *scale* parameter sets how large to draw a single module. By
        default one point (1/72 inch) is used to draw a single module. This may
        make the code to small to be read efficiently. Increasing the scale
        will make the code larger. This method will accept fractional scales
        (e.g. 2.5).

        The *module_color* parameter sets the color of the data modules. The
        *background* parameter sets the background (page) color to use. They
        are specified as either a triple of floats, e.g. (0.5, 0.5, 0.5), or a
        triple of integers, e.g. (128, 128, 128). The default *module_color* is
        black. The default *background* color is no background at all.

        The *quiet_zone* parameter sets how large to draw the border around
        the code. As per the standard, the default value is 4 modules.

        Examples:
            >>> qr = pyqrcode.create('Hello world')
            >>> qr.eps('hello-world.eps', scale=2.5, module_color='#36C')
            >>> qr.eps('hello-world2.eps', background='#eee')
            >>> out = io.StringIO()
            >>> qr.eps(out, module_color=(.4, .4, .4))
        """
        builder._eps(self.code, self.version, file, scale, module_color,
                     background, quiet_zone)

    def terminal(self, module_color='default', background='reverse',
                 quiet_zone=4):
        """This method returns a string containing ASCII escape codes,
        such that if printed to a compatible terminal, it will display
        a vaild QR code. The code is printed using ASCII escape
        codes that alter the coloring of the background.

        The *module_color* parameter sets what color to
        use for the data modules (the black part on most QR codes).
        Likewise, the *background* parameter sets what color to use
        for the background (the white part on most QR codes).  

        There are two options for colors. The first, and most widely
        supported, is to use the 8 or 16 color scheme. This scheme uses
        eight to sixteen named colors. The following colors are
        supported the most widely supported: black, red, green,
        yellow, blue, magenta, and cyan. There are an some additional
        named colors that are supported by most terminals: light gray,
        dark gray, light red, light green, light blue, light yellow,
        light magenta, light cyan, and white. 

        There are two special named colors. The first is the
        "default" color. This color is the color the background of
        the terminal is set to. The next color is the "reverse"
        color. This is not really a color at all but a special
        property that will reverse the current color. These two colors
        are the default values for *module_color* and *background*
        respectively. These values should work on most terminals.

        Finally, there is one more way to specify the color. Some
        terminals support 256 colors. The actual colors displayed in the
        terminal is system dependent. This is the least transportable option.
        To use the 256 color scheme set *module_color* and/or
        *background* to a number between 0 and 256.

        The *quiet_zone* parameter sets how wide the quiet zone around the code
        should be. According to the standard this should be 4 modules. It is
        left settable because such a wide quiet zone is unnecessary in many
        applications.

        Example:
            >>> code = pyqrcode.create('Example')
            >>> text = code.terminal()
            >>> print(text)
        """
        return builder._terminal(self.code, module_color, background,
                                 quiet_zone)

    def text(self, quiet_zone=4):
        """This method returns a string based representation of the QR code.
        The data modules are represented by 1's and the background modules are
        represented by 0's. The main purpose of this method is to allow a user
        to write their own renderer.

        The *quiet_zone* parameter sets how wide the quiet zone around the code
        should be. According to the standard this should be 4 modules. It is
        left settable because such a wide quiet zone is unnecessary in many
        applications.

        Example:
            >>> code = pyqrcode.create('Example')
            >>> text = code.text()
            >>> print(text)
        """
        return builder._text(self.code, quiet_zone)<|MERGE_RESOLUTION|>--- conflicted
+++ resolved
@@ -173,11 +173,7 @@
         #The contents are not a byte array or string, so
         #try naively converting to a string representation.
         else:
-<<<<<<< HEAD
-            self.data = str(content)  # str == unicode in Py2 (see file header)
-=======
             self.data = str(content)  # str == unicode in Py 2.x, see file head
->>>>>>> f7240a9c
 
         #Force a passed in mode to be lowercase
         if hasattr(mode, 'lower'):
